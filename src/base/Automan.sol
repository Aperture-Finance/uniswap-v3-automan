--- conflicted
+++ resolved
@@ -529,11 +529,7 @@
         emit Mint(tokenId);
     }
 
-<<<<<<< HEAD
-    function mintWithTokenIn(
-=======
     function mintFromTokenIn(
->>>>>>> 972af2fc
         IUniV3NPM.MintParams memory params,
         // params.amount0Desired = The amount of tokenIn to swap for token0
         // params.amount1Desired = The amount of tokenIn to swap for token1
@@ -638,11 +634,7 @@
         emit IncreaseLiquidity(params.tokenId);
     }
 
-<<<<<<< HEAD
-    function increaseLiquidityWithTokenIn(
-=======
     function increaseLiquidityFromTokenIn(
->>>>>>> 972af2fc
         IUniV3NPM.IncreaseLiquidityParams memory params,
         // params.amount0Desired = The amount of tokenIn to swap for token0
         // params.amount1Desired = The amount of tokenIn to swap for token1
